--- conflicted
+++ resolved
@@ -114,15 +114,9 @@
 
     const loadedPost = await postRepo.findOneBy({ id: post.id });
 
-<<<<<<< HEAD
-    expect(loadedPost).be.instanceOf(Post);
-    expect(loadedPost.id).be.eql(post.id);
-    expect(loadedPost.title).be.eql('Foo');
-=======
     expect(loadedPost).to.be.instanceOf(Post);
     expect(loadedPost.id).to.eql(post.id);
     expect(loadedPost.title).to.eql('Foo');
->>>>>>> f2c9191f
   });
 
   it('should save and return the Post using streams', async () => {
@@ -219,16 +213,6 @@
       postStream.on('error', reject);
     });
 
-<<<<<<< HEAD
-    expect(loadedPosts).have.lengthOf(2);
-    expect(loadedPosts[0]).be.instanceOf(Post);
-    expect(loadedPosts[0].id).be.eql(fooPost.id);
-    expect(loadedPosts[0].title).be.eql('Foo');
-
-    expect(loadedPosts[1]).be.instanceOf(Post);
-    expect(loadedPosts[1].id).be.eql(barPost.id);
-    expect(loadedPosts[1].title).be.eql('Bar');
-=======
     expect(loadedPosts).to.have.lengthOf(2);
     expect(loadedPosts[0]).to.be.instanceOf(Post);
     expect(loadedPosts[0].id).to.eql(fooPost.id);
@@ -237,7 +221,6 @@
     expect(loadedPosts[1]).to.be.instanceOf(Post);
     expect(loadedPosts[1].id).to.eql(barPost.id);
     expect(loadedPosts[1].title).to.eql('Bar');
->>>>>>> f2c9191f
   });
 
   describe('#close', () => {
